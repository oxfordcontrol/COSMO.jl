--- conflicted
+++ resolved
@@ -23,20 +23,12 @@
 UnsafeArrays = "c4a57d5a-5b31-53a6-b365-19f8c011fbd6"
 
 [compat]
-<<<<<<< HEAD
-AMD = "^0.4.0,0.5"
-=======
-AMD = "0.4 - 0.5"
->>>>>>> 181287f8
+AMD = "0.4, 0.5"
 COSMOAccelerators = "^0.1.0"
 DataStructures = "^0.17.0, ^0.18.0"
 IterTools = "^1"
 MathOptInterface = "~0.10.7, 1"
-<<<<<<< HEAD
-QDLDL = "~0.2"
-=======
-QDLDL = "0.3 - 0.4"
->>>>>>> 181287f8
+QDLDL = "0.3, 0.4"
 Reexport = "0.2, ^1"
 Requires = "^1"
 UnsafeArrays = "0.3, 1"

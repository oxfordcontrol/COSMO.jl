export QdldlKKTSolver, CholmodKKTSolver
# -------------------------------------
# abstract type defs
# -------------------------------------
abstract type AbstractKKTSolver end
abstract type AbstractKKTShape end

# NB: all concrete examples of this type should
# implement refactor! and solve! methods and should
# implement a constructor taking (P,A,sigma,rho) as
# arguments

# -------------------------------------
# some internal utility functions
# -------------------------------------

"Check the dimensions of the problem data used to assemble the KKT matrix `K`."
function _kktutils_check_dims(P::SparseMatrixCSC{Tv, Ti}, A::AbstractMatrix{Tv}, sigma::Tv, rho::Union{Tv, AbstractVector{Tv}}) where {Tv <: AbstractFloat, Ti <: Integer}

    n = size(P, 1)
    m = size(A, 1)

    size(A,2) == n || throw(DimensionMismatch())

    length(rho)   == m || length(rho)   == 1 || throw(DimensionMismatch())
    length(sigma) == n || length(sigma) == 1 || throw(DimensionMismatch())

    return m, n
end

"Count the number of nnz in each column of the lower triangle of the KKT matrix `K`."
function _count_lower_triangle!(Kcolnz::Vector{Ti}, P::SparseMatrixCSC{Tv, Ti}, A::SparseMatrixCSC{Tv, Ti}, n::Int) where {Tv <: AbstractFloat, Ti <: Integer}
    # count strict lower triangular values of P
    @inbounds for cidx = 1:n
        for j = (P.colptr[cidx]):(P.colptr[cidx+1]-1)
            ridx = P.rowval[j]
            if (ridx > cidx)
                Kcolnz[cidx] += 1
            end
        end
    end
    # add number of column entries of A
    @inbounds for cidx = 1:n
        Kcolnz[cidx] += A.colptr[cidx+1] - A.colptr[cidx]
    end

    #every element on the diagonal is also nonzero
    Kcolnz .+= 1
end

"""
Count the number of nnz in each column of the upper triangle of the KKT matrix `K`.
"""
function _count_upper_triangle!(Kcolnz::Vector{<:Integer}, P::SparseMatrixCSC{Tv, Ti}, A::SparseMatrixCSC{Tv, Ti}, n::Integer) where {Tv <: AbstractFloat, Ti <: Integer}
    # count nonzeros in the strict upper triangle of (P)
    @inbounds for cidx = 1:n
        for j = (P.colptr[cidx]):(P.colptr[cidx+1]-1)
            ridx = P.rowval[j]
            if (ridx < cidx)
                Kcolnz[cidx] += 1
            else
                break
            end
        end
    end

    #count the nonzeros in columns in A'
    @inbounds for idx in A.rowval
        Kcolnz[idx + n] += 1
    end

    #every element on the diagonal is also nonzero
    Kcolnz .+= 1
end

"Determine and fill in the rowvals `Ki` and nzvals `Kx` of the lower triangle of `K`."
function _fill_lower_triangle!(Ki::Vector{Ti}, Kp::Vector{Ti}, Kx::Vector{Tv}, P::SparseMatrixCSC{Tv, Ti}, A::SparseMatrixCSC{Tv, Ti}, R::Union{Tv, AbstractVector{Tv}}, S::Union{Tv, AbstractVector{Tv}}, KNextInCol::Vector{Ti}, m::Int, n::Int) where {Tv <: AbstractFloat, Ti <: Integer}
    # tril(K) = | tril(P) + σI |         |
    #           |   A          | - 1/ρ I |


    #fill in the Sigma part
    @inbounds for cidx = 1:n
            Kx[KNextInCol[cidx]]      = S[cidx]
            Ki[KNextInCol[cidx]]      = cidx
            KNextInCol[cidx] += 1
    end

    #fill in tril(P)
    @inbounds for cidx = 1:n
        for j = (P.colptr[cidx]):(P.colptr[cidx+1]-1)
            ridx = P.rowval[j]
            if ridx > cidx
                Kidx = KNextInCol[cidx]
                Ki[Kidx] = ridx
                Kx[Kidx] = P.nzval[j]
                KNextInCol[cidx] += 1
            elseif ridx == cidx # add diagonal entries of P onto the sigma value
                Kidx = KNextInCol[cidx] - 1
                Kx[Kidx] += P.nzval[j]
            end
        end
    end

    #fill in A in the lower LHC
    @inbounds for cidx = 1:n
        for j = (A.colptr[cidx]):(A.colptr[cidx+1]-1)
            ridx = A.rowval[j]
            ridxpn = ridx + n
            Kidx = KNextInCol[cidx]
            Ki[Kidx] = ridxpn
            Kx[Kidx] = A.nzval[j]
            KNextInCol[cidx] += 1
        end
    end

    #fill in the rho part
    @inbounds for idx = 1:m
        kidx = KNextInCol[idx + n]
        Kx[kidx] = R[idx]
        Ki[kidx] = idx + n
    end
end

"Determine and fill in the rowvals `Ki` and nzvals `Kx` of the upper triangle of `K`."
function _fill_upper_triangle!(Ki::Vector{Ti}, Kp::Vector{Ti}, Kx::Vector{Tv}, P::SparseMatrixCSC{Tv, Ti}, A::SparseMatrixCSC{Tv, Ti}, R::Union{Tv, AbstractVector{Tv}}, S::Union{Tv, AbstractVector{Tv}}, KNextInCol::Vector{Ti}, m::Int, n::Int) where {Tv <: AbstractFloat, Ti <: Integer}
    # triu(K) = | triu(P) + σI |    A'   |
    #           |              | - 1/ρ I |

    #fill in triu(P)
    @inbounds for cidx = 1:n
        for j = (P.colptr[cidx]):(P.colptr[cidx+1]-1)
            ridx = P.rowval[j]
            if ridx <= cidx
                Kidx = KNextInCol[cidx]
                Ki[Kidx] = ridx
                Kx[Kidx] = P.nzval[j]
                KNextInCol[cidx] += 1
            else
                break
            end
        end
    end

    #fill in A' in the upper RHS
    @inbounds for cidx = 1:n
        for j = (A.colptr[cidx]):(A.colptr[cidx+1]-1)
            ridx = A.rowval[j]
            ridxpn = ridx + n
            Kidx = KNextInCol[ridxpn]
            KNextInCol[ridxpn] += 1
            Ki[Kidx] = cidx
            Kx[Kidx] = A.nzval[j]
        end
    end

    #fill in the Sigma part
    @inbounds for cidx = 1:n
        if KNextInCol[cidx] == Kp[cidx+1]       #P had diagonal term at cidx)
            Kx[KNextInCol[cidx] - 1] += S[cidx]
        else
            Kx[KNextInCol[cidx]]      = S[cidx]
            Ki[KNextInCol[cidx]]      = cidx
        end
    end
    #fill in the rho part
    @inbounds for idx = 1:m
        kidx = KNextInCol[idx+n]
        Kx[kidx] = R[idx]
        Ki[kidx] = idx+n
    end
end

# handle the different forms of inputs for sigma and rho: here both are vectors (*)
function assemble_kkt_triangle(P::SparseMatrixCSC{Tv, Ti}, A::SparseMatrixCSC{Tv, Ti}, sigma::AbstractVector{Tv}, rho::AbstractVector{Tv}, shape::Symbol = :U) where {Tv <: AbstractFloat, Ti <: Integer}
        S = sigma
        R  = Array{Tv}(undef, size(A, 1))
     @. R  = -one(Tv) / rho
     # pass on to main function
    return _assemble_kkt_triangle(P, A, S, R, shape)
end
# only sigma is a scalar
function assemble_kkt_triangle(P::SparseMatrixCSC{Tv, Ti}, A::SparseMatrixCSC{Tv, Ti}, sigma::Tv, rho::AbstractVector{Tv}, shape::Symbol = :U) where {Tv <: AbstractFloat, Ti <: Integer}
    S = Vector{Tv}(undef, size(P, 1))
    fill!(S, sigma)
    # put again through (*)
    return assemble_kkt_triangle(P, A, S, rho, shape)
end

# only rho is a scalar
function assemble_kkt_triangle(P::SparseMatrixCSC{Tv, Ti}, A::SparseMatrixCSC{Tv, Ti}, sigma::AbstractVector{Tv}, rho::Tv, shape::Symbol = :U) where {Tv <: AbstractFloat, Ti <: Integer}
    R  = Array{Tv}(undef, size(A, 1))
    fill!(R, -one(Tv) ./ rho)
    # pass on to main function
    return _assemble_kkt_triangle(P, A, sigma, R, shape)
end

# rho and sigma are scalars
function assemble_kkt_triangle(P::SparseMatrixCSC{Tv, Ti}, A::SparseMatrixCSC{Tv, Ti}, sigma::Tv, rho::Tv, shape::Symbol = :U) where {Tv <: AbstractFloat, Ti <: Integer}
    S = Vector{Tv}(undef, size(P, 1))
    fill!(S, sigma)

    R  = Array{Tv}(undef, size(A, 1))
    fill!(R, -one(Tv) ./ rho)
    # pass on to main function
    return _assemble_kkt_triangle(P, A, S, R, shape)
end
"Given `P`, `A`, `sigma` and `rho` return the upper / lower triangle, defined by `shape`,  of the KKT condition matrix `K`."
function _assemble_kkt_triangle(P::SparseMatrixCSC{Tv, Ti}, A::SparseMatrixCSC{Tv, Ti}, S::AbstractVector{Tv}, R::AbstractVector{Tv}, shape::Symbol = :U) where {Tv <: AbstractFloat, Ti <: Integer}

    #   K = | P + σI |  A'     |
    #       |   A    | - 1/ρ I |
    #         left      right
    n = size(P, 1)
    m = size(A, 1)

    # make the column counter of K
    Kcolnz = zeros(Ti, m + n)

    #work out how many nonzeros are in K.
    if shape == :U
        _count_upper_triangle!(Kcolnz, P, A, n)
    elseif shape == :L
        _count_lower_triangle!(Kcolnz, P, A, n)
    end

    #make the column pointer and nonzero count
    Kp   = Vector{Ti}(undef, m + n + 1)
    Kp[1] = 1
    @inbounds for i = 1:(m+n)
        Kp[i+1] = Kp[i] + Kcolnz[i]
    end

    KNextInCol = copy(Kp);        #next value in column goes here
    nnzK = Kp[end] - 1
    Ki   = Vector{Ti}(undef, nnzK)
    Kx   = Vector{Tv}(undef, nnzK)

    # fill in the rowvals and nzvals
    if shape == :U
        _fill_upper_triangle!(Ki, Kp, Kx, P, A, R, S, KNextInCol, m, n)
    elseif shape == :L
        _fill_lower_triangle!(Ki, Kp, Kx, P, A, R, S, KNextInCol, m, n)
    end

    #assemble the matrix
    K = SparseMatrixCSC(m + n, m + n, Kp, Ki, Kx)

    return K
end

"Given `P`, `A`, `sigma` and `rho` return the full KKT condition matrix `K`."
function _assemble_kkt_full(P::SparseMatrixCSC{Tv, Ti}, A::AbstractMatrix{Tv}, sigma::Tv, rho::Union{Tv, AbstractVector{Tv}}) where {Tv <: AbstractFloat, Ti <: Integer}

    n = size(P, 1)
    m = size(A, 1)
    S = length(sigma) == 1 ? (sigma[1]) * I : Diagonal(sigma)
    rhoinv  = Vector{Tv}(undef, m)
    rhoinv .= (-one(Tv)./rho)
    D       = SparseMatrixCSC(Diagonal(rhoinv))

    #compute the full KKT matrix
    K = [P + S SparseMatrixCSC(A'); A D]

    return K
end

"Update the diagonal `rho` entries in the lower right hand corner of the KKT matrix `K`."
function update_kkt_matrix!(K::SparseMatrixCSC{Tv, Ti}, n::Int, m::Int, rho::Tv) where {Tv <: AbstractFloat, Ti <: Integer}
    @inbounds @simd for i = (n + 1):(n + m)
        K[i, i] = -one(Tv) / rho
    end
end

function update_kkt_matrix!(K::SparseMatrixCSC{Tv, Ti}, n::Int, m::Int, rho_vec::AbstractVector{Tv}) where {Tv <: AbstractFloat, Ti <: Integer}
    @inbounds @simd for i = (n + 1):(n + m)
        K[i, i] = -one(Tv) / rho_vec[i - n]
    end
end

# -------------------------------------
# QDLDL solver
# -------------------------------------

struct QdldlKKTSolver{Tv, Ti} <: AbstractKKTSolver

    m::Ti
    n::Ti
    ldlfact::QDLDL.QDLDLFactorisation{Tv, Ti}
    diagidx::Vector{Ti}

    function QdldlKKTSolver(P::SparseMatrixCSC{Tv, Ti}, A::SparseMatrixCSC{Tv, Ti}, sigma::Tv, rho::Union{Tv, AbstractVector{Tv}}) where {Tv <: AbstractFloat, Ti <: Integer}
        m, n = _kktutils_check_dims(P, A, sigma, rho)
        K    = assemble_kkt_triangle(P, A, sigma, rho, :U)
        ldlfact = qdldl(K)
        
        #we want the index if diagonal entries with K triu, 
        #this means we want the *last* entry in every column
        #and assume the diagonal is fully populated
        @views diagidx = K.colptr[2:end] .- 1
        

        #check for exactly n positive eigenvalues
        positive_inertia(ldlfact) == n || error("Objective function is not convex.")

        new{Tv, Ti}(m, n, ldlfact,diagidx)
    end
end

function solve!(s::QdldlKKTSolver, lhs, rhs)
    @. lhs = rhs
    QDLDL.solve!(s.ldlfact, lhs)
end


function update_rho!(s::QdldlKKTSolver{Tv, Ti}, rho::Union{Tv, AbstractVector{Tv}}) where {Tv <: AbstractFloat, Ti <: Integer}
<<<<<<< HEAD
    QDLDL.update_diagonal!(s.ldlfact, (s.n+1):(s.n+s.m), (-one(Ti) ./ rho))
=======

    @views QDLDL.update_values!(s.ldlfact, s.diagidx[(s.n+1):(s.n+s.m)], (-one(Ti) ./ rho))
>>>>>>> 181287f8
    refactor!(s.ldlfact)
end

# -------------------------------------
# Julia Native solver (CHOLMOD based)
# -------------------------------------
mutable struct CholmodKKTSolver{Tv, Ti} <: AbstractKKTSolver

    fact::SuiteSparse.CHOLMOD.Factor{Float64} # SuiteSparse's cholmod only supports doubles
    K::SparseMatrixCSC{Tv, Ti}
    m::Ti
    n::Ti

    function CholmodKKTSolver(P::SparseMatrixCSC{Tv, Ti}, A::SparseMatrixCSC{Tv, Ti}, sigma::Tv, rho) where {Tv <: AbstractFloat, Ti <: Integer}

         m,n  = _kktutils_check_dims(P, A, sigma, rho)
         K    = _assemble_kkt_full(P, A, sigma, rho)
         fact = ldlt(K)

        return new{Tv, Ti}(fact, K, m, n)

    end
end

solve!(s::CholmodKKTSolver, lhs, rhs) = lhs .= s.fact \ rhs

function update_rho!(s::CholmodKKTSolver{Tv, Ti}, rho::Union{Tv, AbstractVector{Tv}}) where {Tv <: AbstractFloat, Ti <: Integer}
    update_kkt_matrix!(s.K, s.n, s.m, rho)
    #complete restart
    s.fact = ldlt(s.K)
end

free_memory!(s::AbstractKKTSolver) = nothing<|MERGE_RESOLUTION|>--- conflicted
+++ resolved
@@ -314,12 +314,8 @@
 
 
 function update_rho!(s::QdldlKKTSolver{Tv, Ti}, rho::Union{Tv, AbstractVector{Tv}}) where {Tv <: AbstractFloat, Ti <: Integer}
-<<<<<<< HEAD
-    QDLDL.update_diagonal!(s.ldlfact, (s.n+1):(s.n+s.m), (-one(Ti) ./ rho))
-=======
 
     @views QDLDL.update_values!(s.ldlfact, s.diagidx[(s.n+1):(s.n+s.m)], (-one(Ti) ./ rho))
->>>>>>> 181287f8
     refactor!(s.ldlfact)
 end
 

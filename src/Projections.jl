--- conflicted
+++ resolved
@@ -80,53 +80,50 @@
     nothing
   end
 
-<<<<<<< HEAD
-    # compute projection of X=mat(x) onto the positive semidefinite cone
-    function sdcone!(x::SubArray{Float64},convexSet::QOCS.PositiveSemidefiniteCone,xprevious,k,sign)
-      n = Int(sqrt(length(x)))
-      X = reshape(x,n,n)
-      X = (X+X')/2
+  # compute projection of X=mat(x) onto the positive semidefinite cone
+  function sdcone!(x::SubArray{Float64},convexSet::QOCS.PositiveSemidefiniteCone,xprevious,k,sign)
+    n = Int(sqrt(length(x)))
+    X = reshape(x,n,n)
+    X = (X+X')/2
 
-      if k[1] <= 0
-        # First iteration
-        E = eigen(X)
-        if sum(E.values .> 0.0) > sum(E.values .< 0.0)
-          sign[1] = -1.0;
-        else
-          sign[1] = 1.0;
-        end
-        ind = findall(x-> x>0, E.values)
-        Z = E.vectors[:, ind]*Diagonal(E.values[ind])
-        Xp = Z*E.vectors[:,ind]'
+    if k[1] <= 0
+      # First iteration
+      E = eigen(X)
+      if sum(E.values .> 0.0) > sum(E.values .< 0.0)
+        sign[1] = -1.0;
       else
-        Z = reshape(xprevious[1:n*k[1]], n, k[1]);
-        sX = sign[1]*X;
-        # Just three steps of block-Lanczos
-        Q = Array(qr([Z sX*Z sX*(sX*Z)]).Q)
-        QXQ = Q'*sX*Q; QXQ = (QXQ+QXQ')/2;
-        E = eigen(QXQ);
-        ind = findall(x-> x>0, E.values)
-        Z = Q*E.vectors[:, max(minimum(ind.-2),1):maximum(ind)]
+        sign[1] = 1.0;
+      end
+      ind = findall(x-> x>0, E.values)
+      Z = E.vectors[:, ind]*Diagonal(E.values[ind])
+      Xp = Z*E.vectors[:,ind]'
+    else
+      Z = reshape(xprevious[1:n*k[1]], n, k[1]);
+      sX = sign[1]*X;
+      # Just three steps of block-Lanczos
+      Q = Array(qr([Z sX*Z sX*(sX*Z)]).Q)
+      QXQ = Q'*sX*Q; QXQ = (QXQ+QXQ')/2;
+      E = eigen(QXQ);
+      ind = findall(x-> x>0, E.values)
+      Z = Q*E.vectors[:, max(minimum(ind.-2),1):maximum(ind)]
 
-        Xp = Q*E.vectors*max.(Diagonal(E.values),0)*E.vectors'*Q';
-        Xp = (Xp+Xp')/2;
+      Xp = Q*E.vectors*max.(Diagonal(E.values),0)*E.vectors'*Q';
+      Xp = (Xp+Xp')/2;
 
-        if sign[1] == -1.0
-            Xp = X + Xp;
-        end
+      if sign[1] == -1.0
+          Xp = X + Xp;
       end
-      x[:] .= vec(Xp)
-      k .= size(Z)[2]
-      xprevious[1:k[1]*n] = vec(Z)
+    end
+    x[:] .= vec(Xp)
+    k .= size(Z)[2]
+    xprevious[1:k[1]*n] = vec(Z)
 
-      nothing
-    end
+    nothing
+  end
 
-=======
 function floorsqrt!(s::Array,floor::AbstractFloat)
     @.s  = sqrt(max(floor,s))
 end
->>>>>>> 0b3a6ba7
 
 
 end #module